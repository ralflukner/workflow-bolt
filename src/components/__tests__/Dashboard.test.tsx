// Dashboard tests temporarily skipped due to hanging issues
// TODO: Investigate and fix hanging React component tests

import '@testing-library/jest-dom';
import { describe, it, expect, jest, beforeEach, afterEach } from '@jest/globals';
import { render, screen, fireEvent, waitFor } from '@testing-library/react';
import Dashboard from '../Dashboard';
<<<<<<< HEAD
import { TestProviders } from '../../test/testHelpers';
=======
import { PatientProvider } from '../../context/PatientContext';
import { TimeProvider } from '../../context/TimeProvider';
import { Patient } from '../../types';
import React from 'react';
>>>>>>> 69fa2d56

const mockAddPatient = jest.fn();
const mockExportPatientsToJSON = jest.fn();
const mockImportPatientsFromJSON = jest.fn();
const mockClearPatients = jest.fn();

jest.mock('../../hooks/usePatientContext', () => ({
  usePatientContext: () => ({
    patients: [],
    addPatient: mockAddPatient,
    updatePatientStatus: jest.fn(),
    assignRoom: jest.fn(),
    updateCheckInTime: jest.fn(),
    getPatientsByStatus: (status: string) => {
      if (status === 'scheduled') return [{ id: '1', name: 'Test Patient', status: 'scheduled' }];
      return [];
    },
    getMetrics: () => ({ totalAppointments: 5, waitingCount: 2, averageWaitTime: 15, maxWaitTime: 30 }),
    getWaitTime: () => 0,
    clearPatients: mockClearPatients,
    exportPatientsToJSON: mockExportPatientsToJSON,
    importPatientsFromJSON: mockImportPatientsFromJSON,
    tickCounter: 0,
    isLoading: false,
    persistenceEnabled: false,
    saveCurrentSession: jest.fn().mockResolvedValue(undefined),
    togglePersistence: jest.fn()
  })
}));

jest.mock('../../hooks/useTimeContext', () => ({
  useTimeContext: () => ({
    getCurrentTime: () => new Date('2023-01-01T10:00:00.000Z'),
    formatDateTime: (date: Date | string) => typeof date === 'string' ? new Date(date).toLocaleString() : date.toLocaleString(),
    timeMode: { simulated: false, currentTime: new Date().toISOString() },
    toggleSimulation: jest.fn(),
    adjustTime: jest.fn(),
    formatTime: (date: Date | string) => typeof date === 'string' ? new Date(date).toLocaleTimeString() : date.toLocaleTimeString()
  })
}));

jest.mock('../../utils/formatters', () => ({
  formatTime: (date: string | Date) => {
    if (typeof date === 'string') {
      const d = new Date(date);
      return `${d.getHours() % 12 || 12}:${String(d.getMinutes()).padStart(2, '0')} ${d.getHours() >= 12 ? 'PM' : 'AM'}`;
    }
    return '10:00 AM';
  },
  formatDate: (date: string | Date) => {
    if (typeof date === 'string') {
      const d = new Date(date);
      return `${d.getMonth() + 1}/${d.getDate()}/${d.getFullYear()}`;
    }
    return '1/1/2023';
  },
  formatDOB: (dob: string) => {
    if (typeof dob === 'string') {
      const parts = dob.split('-');
      if (parts.length === 3) {
        return `${parts[1]}/${parts[2]}/${parts[0]}`;
      }
    }
    return dob;
  }
}));

// Mock Firebase and localStorage services
jest.mock('../../services/firebase/dailySessionService', () => ({
  dailySessionService: {
    loadTodaysSession: jest.fn<() => Promise<Patient[]>>().mockResolvedValue([]),
    saveTodaysSession: jest.fn<(patients: Patient[]) => Promise<void>>().mockResolvedValue(undefined),
  }
}));

jest.mock('../../services/localStorage/localSessionService', () => ({
  localSessionService: {
    loadTodaysSession: jest.fn<() => Promise<Patient[]>>().mockResolvedValue([]),
    saveTodaysSession: jest.fn<(patients: Patient[]) => Promise<void>>().mockResolvedValue(undefined),
  }
}));

// Mock child components to avoid complex rendering issues
jest.mock('../MetricsPanel', () => {
  return function MockMetricsPanel() {
    return <div data-testid="metrics-panel">Metrics Panel</div>;
  };
});

jest.mock('../TimeControl', () => {
  return function MockTimeControl() {
    return <div data-testid="time-control">Time Control</div>;
  };
});

jest.mock('../PatientList', () => {
  return function MockPatientList({ status, title }: { status: string; title: string }) {
    return <div data-testid={`patient-list-${status}`}>{title}</div>;
  };
});

jest.mock('../NewPatientForm', () => {
  return function MockNewPatientForm({ onClose }: { onClose: () => void }) {
    return (
      <div data-testid="new-patient-form">
        <button onClick={onClose} data-testid="close-new-patient-form">Close</button>
      </div>
    );
  };
});

jest.mock('../ImportSchedule', () => {
  return function MockImportSchedule({ onClose }: { onClose: () => void }) {
    return (
      <div data-testid="import-schedule">
        <button onClick={onClose} data-testid="close-import-schedule">Close</button>
      </div>
    );
  };
});

jest.mock('../ImportJSON', () => {
  return function MockImportJSON({ onClose }: { onClose: () => void }) {
    return (
      <div data-testid="import-json">
        <button onClick={onClose} data-testid="close-import-json">Close</button>
      </div>
    );
  };
});

jest.mock('../TebraIntegration', () => {
  return function MockTebraIntegration() {
    return <div data-testid="tebra-integration">Tebra Integration</div>;
  };
});

jest.mock('../AuthNav', () => {
  return function MockAuthNav() {
    return <div data-testid="auth-nav">Auth Nav</div>;
  };
});

// Mock URL.createObjectURL and related functions
global.URL.createObjectURL = jest.fn(() => 'mock-url');
global.URL.revokeObjectURL = jest.fn();

// Mock window.open for report functionality
const mockWindow = {
  document: {
    write: jest.fn(),
    close: jest.fn(),
  },
  focus: jest.fn(),
  print: jest.fn(),
  close: jest.fn(),
  onafterprint: null as ((this: Window, ev: Event) => void) | null,
};
global.window.open = jest.fn(() => mockWindow as unknown as Window);

// Test wrapper component
const TestWrapper = ({ children }: { children: React.ReactNode }) => (
  <TimeProvider>
    <PatientProvider>
      {children}
    </PatientProvider>
  </TimeProvider>
);

describe('Dashboard', () => {
  beforeEach(() => {
    jest.clearAllTimers();
    jest.clearAllMocks();
  });

  afterEach(() => {
    jest.runOnlyPendingTimers();
    jest.clearAllTimers();
  });

  it('renders dashboard with all main components', async () => {
    render(
<<<<<<< HEAD
      <TestProviders
        patientContextOverrides={{
          patients: [],
          addPatient: mockAddPatient,
          getPatientsByStatus: jest.fn(() => []),
          getMetrics: jest.fn(() => ({ totalAppointments: 5, waitingCount: 2, averageWaitTime: 15, maxWaitTime: 30 })),
          clearPatients: mockClearPatients,
          exportPatientsToJSON: mockExportPatientsToJSON,
          importPatientsFromJSON: mockImportPatientsFromJSON
        }}
        timeContextOverrides={{
          getCurrentTime: jest.fn(() => new Date('2023-01-01T10:00:00.000Z'))
        }}
      >
        <Dashboard />
      </TestProviders>
=======
      <TestWrapper>
        <Dashboard />
      </TestWrapper>
>>>>>>> 69fa2d56
    );

    // Wait for initial render and context setup
    await waitFor(() => {
      expect(screen.getByTestId('metrics-panel')).toBeInTheDocument();
      expect(screen.getByTestId('time-control')).toBeInTheDocument();
      expect(screen.getByTestId('tebra-integration')).toBeInTheDocument();
      expect(screen.getByTestId('auth-nav')).toBeInTheDocument();
    });
  });

  it('renders all patient list sections', async () => {
    render(
<<<<<<< HEAD
      <TestProviders
        patientContextOverrides={{
          patients: [],
          addPatient: mockAddPatient,
          getPatientsByStatus: jest.fn(() => []),
          clearPatients: mockClearPatients,
          exportPatientsToJSON: mockExportPatientsToJSON,
          importPatientsFromJSON: mockImportPatientsFromJSON
        }}
        timeContextOverrides={{
          getCurrentTime: jest.fn(() => new Date('2023-01-01T10:00:00.000Z'))
        }}
      >
        <Dashboard />
      </TestProviders>
=======
      <TestWrapper>
        <Dashboard />
      </TestWrapper>
>>>>>>> 69fa2d56
    );

    await waitFor(() => {
      expect(screen.getByTestId('patient-list-scheduled')).toBeInTheDocument();
      expect(screen.getByTestId('patient-list-Confirmed')).toBeInTheDocument();
      expect(screen.getByTestId('patient-list-arrived')).toBeInTheDocument();
      expect(screen.getByTestId('patient-list-appt-prep')).toBeInTheDocument();
      expect(screen.getByTestId('patient-list-ready-for-md')).toBeInTheDocument();
      expect(screen.getByTestId('patient-list-With Doctor')).toBeInTheDocument();
      expect(screen.getByTestId('patient-list-seen-by-md')).toBeInTheDocument();
      expect(screen.getByTestId('patient-list-completed')).toBeInTheDocument();
      expect(screen.getByTestId('patient-list-Rescheduled')).toBeInTheDocument();
      expect(screen.getByTestId('patient-list-Cancelled')).toBeInTheDocument();
      expect(screen.getByTestId('patient-list-No Show')).toBeInTheDocument();
    });
  });

  it('opens and closes new patient form', async () => {
    render(
<<<<<<< HEAD
      <TestProviders
        patientContextOverrides={{
          patients: [],
          addPatient: mockAddPatient,
          getPatientsByStatus: jest.fn(),
          clearPatients: mockClearPatients,
          exportPatientsToJSON: mockExportPatientsToJSON,
          importPatientsFromJSON: mockImportPatientsFromJSON
        }}
        timeContextOverrides={{
          getCurrentTime: jest.fn(() => new Date('2023-01-01T10:00:00.000Z'))
        }}
      >
        <Dashboard />
      </TestProviders>
=======
      <TestWrapper>
        <Dashboard />
      </TestWrapper>
>>>>>>> 69fa2d56
    );

    // Wait for initial render
    await waitFor(() => {
      expect(screen.getByText('New Patient')).toBeInTheDocument();
    });

    // Click new patient button
    fireEvent.click(screen.getByText('New Patient'));

    await waitFor(() => {
      expect(screen.getByTestId('new-patient-form')).toBeInTheDocument();
    });

    // Close the form
    fireEvent.click(screen.getByTestId('close-new-patient-form'));

    await waitFor(() => {
      expect(screen.queryByTestId('new-patient-form')).not.toBeInTheDocument();
    });
  });

  it('opens and closes import schedule modal', async () => {
    render(
<<<<<<< HEAD
      <TestProviders
        patientContextOverrides={{
          patients: [],
          addPatient: mockAddPatient,
          getPatientsByStatus: jest.fn(() => []),
          clearPatients: mockClearPatients,
          exportPatientsToJSON: mockExportPatientsToJSON,
          importPatientsFromJSON: mockImportPatientsFromJSON
        }}
        timeContextOverrides={{
          getCurrentTime: jest.fn(() => new Date('2023-01-01T10:00:00.000Z'))
        }}
      >
        <Dashboard />
      </TestProviders>
=======
      <TestWrapper>
        <Dashboard />
      </TestWrapper>
>>>>>>> 69fa2d56
    );

    // Wait for initial render
    await waitFor(() => {
      expect(screen.getByText('Import Schedule')).toBeInTheDocument();
    });

    // Click import schedule button
    fireEvent.click(screen.getByText('Import Schedule'));

    await waitFor(() => {
      expect(screen.getByTestId('import-schedule')).toBeInTheDocument();
    });

    // Close the modal
    fireEvent.click(screen.getByTestId('close-import-schedule'));

    await waitFor(() => {
      expect(screen.queryByTestId('import-schedule')).not.toBeInTheDocument();
    });
  });

  it('opens and closes import JSON modal', async () => {
    render(
<<<<<<< HEAD
      <TestProviders
        patientContextOverrides={{
          patients: [],
          addPatient: mockAddPatient,
          getPatientsByStatus: jest.fn(() => []),
          clearPatients: mockClearPatients,
          exportPatientsToJSON: mockExportPatientsToJSON,
          importPatientsFromJSON: mockImportPatientsFromJSON
        }}
        timeContextOverrides={{
          getCurrentTime: jest.fn(() => new Date('2023-01-01T10:00:00.000Z'))
        }}
      >
        <Dashboard />
      </TestProviders>
=======
      <TestWrapper>
        <Dashboard />
      </TestWrapper>
>>>>>>> 69fa2d56
    );

    // Wait for initial render
    await waitFor(() => {
      expect(screen.getByText('Import JSON')).toBeInTheDocument();
    });

    // Click import JSON button
    fireEvent.click(screen.getByText('Import JSON'));

    await waitFor(() => {
      expect(screen.getByTestId('import-json')).toBeInTheDocument();
    });

    // Close the modal
    fireEvent.click(screen.getByTestId('close-import-json'));

    await waitFor(() => {
      expect(screen.queryByTestId('import-json')).not.toBeInTheDocument();
    });
  });

  it('handles export JSON functionality', async () => {
    render(
<<<<<<< HEAD
      <TestProviders
        patientContextOverrides={{
          patients: [],
          addPatient: mockAddPatient,
          getPatientsByStatus: jest.fn(() => []),
          clearPatients: mockClearPatients,
          exportPatientsToJSON: mockExportPatientsToJSON,
          importPatientsFromJSON: mockImportPatientsFromJSON
        }}
        timeContextOverrides={{
          getCurrentTime: jest.fn(() => new Date('2023-01-01T10:00:00.000Z'))
        }}
      >
        <Dashboard />
      </TestProviders>
=======
      <TestWrapper>
        <Dashboard />
      </TestWrapper>
>>>>>>> 69fa2d56
    );

    await waitFor(() => {
      expect(screen.getByText('Export JSON')).toBeInTheDocument();
    });

    // Click export JSON button
    fireEvent.click(screen.getByText('Export JSON'));

    // The export functionality should work without errors
    // (The actual export is handled by the PatientContext)
    expect(() => fireEvent.click(screen.getByText('Export JSON'))).not.toThrow();
  });

  it('handles export schedule functionality and opens report modal', async () => {
    render(
      <TestWrapper>
        <Dashboard />
      </TestWrapper>
    );

    await waitFor(() => {
      expect(screen.getByText('Export Schedule')).toBeInTheDocument();
    });

    // Click export schedule button
    fireEvent.click(screen.getByText('Export Schedule'));

    // Should open the report modal
    await waitFor(() => {
      expect(screen.getByText('Patient Flow Report')).toBeInTheDocument();
    });
  });

  it('handles report modal download functionality', async () => {
    render(
      <TestWrapper>
        <Dashboard />
      </TestWrapper>
    );

    // Open the report modal first
    fireEvent.click(screen.getByText('Export Schedule'));

    await waitFor(() => {
      expect(screen.getByText('Download')).toBeInTheDocument();
    });

    // Mock document.createElement and related DOM operations
    const mockElement = {
      href: '',
      download: '',
      click: jest.fn(),
    };
    const originalCreateElement = document.createElement;
    document.createElement = jest.fn(() => mockElement as unknown as HTMLAnchorElement);
    const originalAppendChild = document.body.appendChild;
    document.body.appendChild = jest.fn();
    const originalRemoveChild = document.body.removeChild;
    document.body.removeChild = jest.fn();

    // Click download button
    fireEvent.click(screen.getByText('Download'));

    expect(document.createElement).toHaveBeenCalledWith('a');
    expect(document.body.appendChild).toHaveBeenCalled();
    expect(mockElement.click).toHaveBeenCalled();
    expect(document.body.removeChild).toHaveBeenCalled();

    // Restore original functions
    document.createElement = originalCreateElement;
    document.body.appendChild = originalAppendChild;
    document.body.removeChild = originalRemoveChild;
  });

  it('handles report modal print functionality', async () => {
    render(
<<<<<<< HEAD
      <TestProviders
        patientContextOverrides={{
          patients: [],
          addPatient: mockAddPatient,
          getPatientsByStatus: jest.fn(() => []),
          clearPatients: mockClearPatients,
          exportPatientsToJSON: mockExportPatientsToJSON,
          importPatientsFromJSON: mockImportPatientsFromJSON
        }}
        timeContextOverrides={{
          getCurrentTime: jest.fn(() => new Date('2023-01-01T10:00:00.000Z'))
        }}
      >
        <Dashboard />
      </TestProviders>
=======
      <TestWrapper>
        <Dashboard />
      </TestWrapper>
>>>>>>> 69fa2d56
    );

    // Open the report modal first
    fireEvent.click(screen.getByText('Export Schedule'));

    await waitFor(() => {
      expect(screen.getByText('Print')).toBeInTheDocument();
    });

    // Click print button
    fireEvent.click(screen.getByText('Print'));

    expect(window.open).toHaveBeenCalledWith('', '_blank');
    expect(mockWindow.document.write).toHaveBeenCalled();
    expect(mockWindow.document.close).toHaveBeenCalled();
    expect(mockWindow.focus).toHaveBeenCalled();
    expect(mockWindow.print).toHaveBeenCalled();
  });

  it('closes report modal', async () => {
    render(
      <TestWrapper>
        <Dashboard />
      </TestWrapper>
    );

    // Open the report modal first
    fireEvent.click(screen.getByText('Export Schedule'));

    await waitFor(() => {
      expect(screen.getByText('Patient Flow Report')).toBeInTheDocument();
    });

    // Close the modal using the close button
    const closeButtons = screen.getAllByText('Close');
    fireEvent.click(closeButtons[0]); // First close button (there might be multiple)

    await waitFor(() => {
      expect(screen.queryByText('Patient Flow Report')).not.toBeInTheDocument();
    });
  });

  it('handles responsive mobile toggles', async () => {
    // Mock window.innerWidth to simulate mobile view
    Object.defineProperty(window, 'innerWidth', {
      writable: true,
      configurable: true,
      value: 500, // Mobile width
    });

    render(
      <TestWrapper>
        <Dashboard />
      </TestWrapper>
    );

    await waitFor(() => {
      // In mobile view, sections should have toggle buttons
      const scheduledElements = screen.getAllByText('Scheduled Patients');
      expect(scheduledElements.length).toBeGreaterThan(0);
    });

    // The component should render without errors in mobile view
    expect(screen.getByTestId('patient-list-scheduled')).toBeInTheDocument();
  });
});<|MERGE_RESOLUTION|>--- conflicted
+++ resolved
@@ -5,14 +5,9 @@
 import { describe, it, expect, jest, beforeEach, afterEach } from '@jest/globals';
 import { render, screen, fireEvent, waitFor } from '@testing-library/react';
 import Dashboard from '../Dashboard';
-<<<<<<< HEAD
 import { TestProviders } from '../../test/testHelpers';
-=======
-import { PatientProvider } from '../../context/PatientContext';
-import { TimeProvider } from '../../context/TimeProvider';
 import { Patient } from '../../types';
 import React from 'react';
->>>>>>> 69fa2d56
 
 const mockAddPatient = jest.fn();
 const mockExportPatientsToJSON = jest.fn();
@@ -83,15 +78,15 @@
 // Mock Firebase and localStorage services
 jest.mock('../../services/firebase/dailySessionService', () => ({
   dailySessionService: {
-    loadTodaysSession: jest.fn<() => Promise<Patient[]>>().mockResolvedValue([]),
-    saveTodaysSession: jest.fn<(patients: Patient[]) => Promise<void>>().mockResolvedValue(undefined),
+    loadTodaysSession: jest.fn(() => Promise.resolve([])),
+    saveTodaysSession: jest.fn(() => Promise.resolve()),
   }
 }));
 
 jest.mock('../../services/localStorage/localSessionService', () => ({
   localSessionService: {
-    loadTodaysSession: jest.fn<() => Promise<Patient[]>>().mockResolvedValue([]),
-    saveTodaysSession: jest.fn<(patients: Patient[]) => Promise<void>>().mockResolvedValue(undefined),
+    loadTodaysSession: jest.fn(() => Promise.resolve([])),
+    saveTodaysSession: jest.fn(() => Promise.resolve()),
   }
 }));
 
@@ -175,11 +170,9 @@
 
 // Test wrapper component
 const TestWrapper = ({ children }: { children: React.ReactNode }) => (
-  <TimeProvider>
-    <PatientProvider>
-      {children}
-    </PatientProvider>
-  </TimeProvider>
+  <TestProviders>
+    {children}
+  </TestProviders>
 );
 
 describe('Dashboard', () => {
@@ -192,31 +185,27 @@
     jest.runOnlyPendingTimers();
     jest.clearAllTimers();
   });
+  
+  it('renders dashboard with metrics panel', async () => {
+    render(
+      <TestWrapper>
+        <Dashboard />
+      </TestWrapper>
+    );
+
+    await waitFor(() => {
+      expect(screen.getByText('Total Appointments')).toBeInTheDocument();
+      expect(screen.getByText('5')).toBeInTheDocument(); // Total appointments
+      expect(screen.getByText('Waiting')).toBeInTheDocument();
+      expect(screen.getByText('2')).toBeInTheDocument(); // Waiting count
+    });
+  });
 
   it('renders dashboard with all main components', async () => {
     render(
-<<<<<<< HEAD
-      <TestProviders
-        patientContextOverrides={{
-          patients: [],
-          addPatient: mockAddPatient,
-          getPatientsByStatus: jest.fn(() => []),
-          getMetrics: jest.fn(() => ({ totalAppointments: 5, waitingCount: 2, averageWaitTime: 15, maxWaitTime: 30 })),
-          clearPatients: mockClearPatients,
-          exportPatientsToJSON: mockExportPatientsToJSON,
-          importPatientsFromJSON: mockImportPatientsFromJSON
-        }}
-        timeContextOverrides={{
-          getCurrentTime: jest.fn(() => new Date('2023-01-01T10:00:00.000Z'))
-        }}
-      >
-        <Dashboard />
-      </TestProviders>
-=======
-      <TestWrapper>
-        <Dashboard />
-      </TestWrapper>
->>>>>>> 69fa2d56
+      <TestWrapper>
+        <Dashboard />
+      </TestWrapper>
     );
 
     // Wait for initial render and context setup
@@ -230,27 +219,9 @@
 
   it('renders all patient list sections', async () => {
     render(
-<<<<<<< HEAD
-      <TestProviders
-        patientContextOverrides={{
-          patients: [],
-          addPatient: mockAddPatient,
-          getPatientsByStatus: jest.fn(() => []),
-          clearPatients: mockClearPatients,
-          exportPatientsToJSON: mockExportPatientsToJSON,
-          importPatientsFromJSON: mockImportPatientsFromJSON
-        }}
-        timeContextOverrides={{
-          getCurrentTime: jest.fn(() => new Date('2023-01-01T10:00:00.000Z'))
-        }}
-      >
-        <Dashboard />
-      </TestProviders>
-=======
-      <TestWrapper>
-        <Dashboard />
-      </TestWrapper>
->>>>>>> 69fa2d56
+      <TestWrapper>
+        <Dashboard />
+      </TestWrapper>
     );
 
     await waitFor(() => {
@@ -270,27 +241,9 @@
 
   it('opens and closes new patient form', async () => {
     render(
-<<<<<<< HEAD
-      <TestProviders
-        patientContextOverrides={{
-          patients: [],
-          addPatient: mockAddPatient,
-          getPatientsByStatus: jest.fn(),
-          clearPatients: mockClearPatients,
-          exportPatientsToJSON: mockExportPatientsToJSON,
-          importPatientsFromJSON: mockImportPatientsFromJSON
-        }}
-        timeContextOverrides={{
-          getCurrentTime: jest.fn(() => new Date('2023-01-01T10:00:00.000Z'))
-        }}
-      >
-        <Dashboard />
-      </TestProviders>
-=======
-      <TestWrapper>
-        <Dashboard />
-      </TestWrapper>
->>>>>>> 69fa2d56
+      <TestWrapper>
+        <Dashboard />
+      </TestWrapper>
     );
 
     // Wait for initial render
@@ -315,27 +268,9 @@
 
   it('opens and closes import schedule modal', async () => {
     render(
-<<<<<<< HEAD
-      <TestProviders
-        patientContextOverrides={{
-          patients: [],
-          addPatient: mockAddPatient,
-          getPatientsByStatus: jest.fn(() => []),
-          clearPatients: mockClearPatients,
-          exportPatientsToJSON: mockExportPatientsToJSON,
-          importPatientsFromJSON: mockImportPatientsFromJSON
-        }}
-        timeContextOverrides={{
-          getCurrentTime: jest.fn(() => new Date('2023-01-01T10:00:00.000Z'))
-        }}
-      >
-        <Dashboard />
-      </TestProviders>
-=======
-      <TestWrapper>
-        <Dashboard />
-      </TestWrapper>
->>>>>>> 69fa2d56
+      <TestWrapper>
+        <Dashboard />
+      </TestWrapper>
     );
 
     // Wait for initial render
@@ -360,27 +295,9 @@
 
   it('opens and closes import JSON modal', async () => {
     render(
-<<<<<<< HEAD
-      <TestProviders
-        patientContextOverrides={{
-          patients: [],
-          addPatient: mockAddPatient,
-          getPatientsByStatus: jest.fn(() => []),
-          clearPatients: mockClearPatients,
-          exportPatientsToJSON: mockExportPatientsToJSON,
-          importPatientsFromJSON: mockImportPatientsFromJSON
-        }}
-        timeContextOverrides={{
-          getCurrentTime: jest.fn(() => new Date('2023-01-01T10:00:00.000Z'))
-        }}
-      >
-        <Dashboard />
-      </TestProviders>
-=======
-      <TestWrapper>
-        <Dashboard />
-      </TestWrapper>
->>>>>>> 69fa2d56
+      <TestWrapper>
+        <Dashboard />
+      </TestWrapper>
     );
 
     // Wait for initial render
@@ -405,27 +322,9 @@
 
   it('handles export JSON functionality', async () => {
     render(
-<<<<<<< HEAD
-      <TestProviders
-        patientContextOverrides={{
-          patients: [],
-          addPatient: mockAddPatient,
-          getPatientsByStatus: jest.fn(() => []),
-          clearPatients: mockClearPatients,
-          exportPatientsToJSON: mockExportPatientsToJSON,
-          importPatientsFromJSON: mockImportPatientsFromJSON
-        }}
-        timeContextOverrides={{
-          getCurrentTime: jest.fn(() => new Date('2023-01-01T10:00:00.000Z'))
-        }}
-      >
-        <Dashboard />
-      </TestProviders>
-=======
-      <TestWrapper>
-        <Dashboard />
-      </TestWrapper>
->>>>>>> 69fa2d56
+      <TestWrapper>
+        <Dashboard />
+      </TestWrapper>
     );
 
     await waitFor(() => {
@@ -503,27 +402,9 @@
 
   it('handles report modal print functionality', async () => {
     render(
-<<<<<<< HEAD
-      <TestProviders
-        patientContextOverrides={{
-          patients: [],
-          addPatient: mockAddPatient,
-          getPatientsByStatus: jest.fn(() => []),
-          clearPatients: mockClearPatients,
-          exportPatientsToJSON: mockExportPatientsToJSON,
-          importPatientsFromJSON: mockImportPatientsFromJSON
-        }}
-        timeContextOverrides={{
-          getCurrentTime: jest.fn(() => new Date('2023-01-01T10:00:00.000Z'))
-        }}
-      >
-        <Dashboard />
-      </TestProviders>
-=======
-      <TestWrapper>
-        <Dashboard />
-      </TestWrapper>
->>>>>>> 69fa2d56
+      <TestWrapper>
+        <Dashboard />
+      </TestWrapper>
     );
 
     // Open the report modal first
