--- conflicted
+++ resolved
@@ -1,8 +1,5 @@
 import React from 'react';
 import { render, waitFor, act, screen } from '@testing-library/react';
-import { PatientProvider } from '../context/PatientContext';
-import { usePatientContext } from '../hooks/usePatientContext';
-import { TimeProvider } from '../context/TimeProvider';
 // ---------------- MOCKS --------------
 jest.mock('../config/firebase', () => ({
   db: {},
@@ -37,36 +34,20 @@
 }));
 // -------------------------------------
 
-<<<<<<< HEAD
-import { usePatientContext } from '../hooks/usePatientContext';
-import { dailySessionService } from '../services/firebase/dailySessionService';
-import { Patient } from '../types';
-import { TestProviders } from '../test/testHelpers';
-
-const mockDailySessionService = dailySessionService as jest.Mocked<typeof dailySessionService>;
-
-// Test wrapper components
-const TestWrapper = ({ children }: { children: React.ReactNode }) => (
-  <TestProviders>
-    {children}
-  </TestProviders>
-);
-=======
 // Get the mocked service for test assertions
 import { dailySessionService } from '../services/firebase/dailySessionService';
+import { TestProviders } from '../test/testHelpers';
+import { usePatientContext } from '../hooks/usePatientContext';
 const mockDailySessionService = dailySessionService as jest.Mocked<typeof dailySessionService>;
 
 // Test wrapper component
 const TestWrapper: React.FC<{ children: React.ReactNode }> = ({ children }) => {
   return (
-    <TimeProvider>
-      <PatientProvider>
-        {children}
-      </PatientProvider>
-    </TimeProvider>
+    <TestProviders>
+      {children}
+    </TestProviders>
   );
 };
->>>>>>> 69fa2d56
 
 // Test component to access context
 const TestComponent = () => {
@@ -241,4 +222,4 @@
     // The loadTodaysSession should have been called
     expect(mockDailySessionService.loadTodaysSession).toHaveBeenCalledTimes(1);
   });
-});  +});              