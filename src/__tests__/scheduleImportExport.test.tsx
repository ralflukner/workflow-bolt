--- conflicted
+++ resolved
@@ -1,12 +1,5 @@
-<<<<<<< HEAD
-import { describe, it, expect } from '@jest/globals';
-import { render, act } from '@testing-library/react';
-=======
 import { describe, it, expect, jest, beforeEach, afterEach } from '@jest/globals';
 import { render, act, waitFor } from '@testing-library/react';
-import { PatientProvider } from '../context/PatientContext';
-import { TimeProvider } from '../context/TimeProvider';
->>>>>>> 69fa2d56
 import { usePatientContext } from '../hooks/usePatientContext';
 import React from 'react';
 import { PatientApptStatus, Patient } from '../types';
@@ -15,15 +8,15 @@
 // Mock Firebase and localStorage services to prevent real persistence calls
 jest.mock('../services/firebase/dailySessionService', () => ({
   dailySessionService: {
-    loadTodaysSession: jest.fn<() => Promise<Patient[]>>().mockResolvedValue([]),
-    saveTodaysSession: jest.fn<(patients: Patient[]) => Promise<void>>().mockResolvedValue(undefined),
+    loadTodaysSession: jest.fn(() => Promise.resolve([])),
+    saveTodaysSession: jest.fn(() => Promise.resolve()),
   }
 }));
 
 jest.mock('../services/localStorage/localSessionService', () => ({
   localSessionService: {
-    loadTodaysSession: jest.fn<() => Promise<Patient[]>>().mockResolvedValue([]),
-    saveTodaysSession: jest.fn<(patients: Patient[]) => Promise<void>>().mockResolvedValue(undefined),
+    loadTodaysSession: jest.fn(() => Promise.resolve([])),
+    saveTodaysSession: jest.fn(() => Promise.resolve()),
   }
 }));
 
@@ -167,4 +160,4 @@
       });
     }).not.toThrow();
   });
-});            +});                                    